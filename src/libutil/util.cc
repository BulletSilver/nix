--- conflicted
+++ resolved
@@ -570,7 +570,6 @@
 
 string drainFD(int fd, bool block)
 {
-<<<<<<< HEAD
     StringSink sink;
     drainFD(fd, sink, block);
     return std::move(*sink.s);
@@ -598,13 +597,6 @@
     while (1) {
         checkInterrupt();
         ssize_t rd = read(fd, buf.data(), buf.size());
-=======
-    string result;
-    std::vector<unsigned char> buffer(4096);
-    while (1) {
-        checkInterrupt();
-        ssize_t rd = read(fd, buffer.data(), buffer.size());
->>>>>>> 6b9a03f5
         if (rd == -1) {
             if (!block && (errno == EAGAIN || errno == EWOULDBLOCK))
                 break;
@@ -612,11 +604,7 @@
                 throw SysError("reading from file");
         }
         else if (rd == 0) break;
-<<<<<<< HEAD
         else sink(buf.data(), rd);
-=======
-        else result.append((char *) buffer.data(), rd);
->>>>>>> 6b9a03f5
     }
 }
 
